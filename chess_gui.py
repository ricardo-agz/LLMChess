import tkinter as tk
import threading
from PIL import ImageTk, Image  # pip install pillow
from typing import Optional
from chess_board import ChessBoard, Position
from pieces.chess_piece import PlayerColor
from engine import minimax, get_best_move

class ChessGUI(tk.Tk):
    def __init__(self, board: ChessBoard):
        self.board = board
        self.selected_piece: Optional[Position] = None
        self.current_player = PlayerColor.WHITE

        self.window = tk.Tk()
        self.window.title("Chess")
        self.canvas = tk.Canvas(self.window, width=640, height=640)
        self.canvas.pack()

        self.canvas.bind("<Button-1>", self.on_tile_click)

        # load piece images
        self.white_pieces = {
            "Pawn": ImageTk.PhotoImage(Image.open("images/white_pieces/pawn.png")),
            "Rook": ImageTk.PhotoImage(Image.open("images/white_pieces/rook.png")),
            "Knight": ImageTk.PhotoImage(Image.open("images/white_pieces/knight.png")),
            "Bishop": ImageTk.PhotoImage(Image.open("images/white_pieces/bishop.png")),
            "Queen": ImageTk.PhotoImage(Image.open("images/white_pieces/queen.png")),
            "King": ImageTk.PhotoImage(Image.open("images/white_pieces/king.png")),
        }
        self.black_pieces = {
            "Pawn": ImageTk.PhotoImage(Image.open("images/black_pieces/pawn.png")),
            "Rook": ImageTk.PhotoImage(Image.open("images/black_pieces/rook.png")),
            "Knight": ImageTk.PhotoImage(Image.open("images/black_pieces/knight.png")),
            "Bishop": ImageTk.PhotoImage(Image.open("images/black_pieces/bishop.png")),
            "Queen": ImageTk.PhotoImage(Image.open("images/black_pieces/queen.png")),
            "King": ImageTk.PhotoImage(Image.open("images/black_pieces/king.png")),
        }
        self.draw_board()
        self.place_pieces()

    def refresh_board(self):
        self.draw_board()
        self.place_pieces()

    def switch_player(self):
        if self.current_player == PlayerColor.WHITE:
            self.current_player = PlayerColor.BLACK
        else:
            self.current_player = PlayerColor.WHITE


    def highlight_square(self, row, col, color: str):
        x1, y1 = col * 80, row * 80
        x2, y2 = x1 + 80, y1 + 80
        self.canvas.create_rectangle(x1, y1, x2, y2, fill=color, tags="highlight", stipple="gray12")

    def remove_square_highlight(self, row, col):
        x1, y1 = col * 80, row * 80
        x2, y2 = x1 + 80, y1 + 80
        color = "white" if (row + col) % 2 == 0 else "gray"
        self.canvas.create_rectangle(x1, y1, x2, y2, fill=color)


    def draw_board(self):
        self.canvas.delete("highlight")
        self.canvas.delete("piece")
        for row in range(8):
            for col in range(8):
                x1, y1 = col * 80, row * 80
                x2, y2 = x1 + 80, y1 + 80
                color = "lemon chiffon" if (row + col) % 2 == 0 else "sienna4"
                self.canvas.create_rectangle(x1, y1, x2, y2, fill=color)

    def on_tile_click(self, event):
        if self.current_player == PlayerColor.WHITE:
            col, row = event.x // 80, event.y // 80
            clicked_position = (row, col)
            clicked_piece = self.board.get_piece(clicked_position)

            if not self.selected_piece:
                if clicked_piece and clicked_piece.color == self.current_player:
                    self.selected_piece = clicked_piece
                    self.highlight_square(row, col, "blue")
            else:
                if clicked_piece and clicked_piece.color == self.selected_piece.color:
                    # Deselect the previously selected piece and select the new piece
                    self.remove_square_highlight(self.selected_piece.position[0], self.selected_piece.position[1])
                    self.selected_piece = clicked_piece
                    self.highlight_square(row, col, "blue")
                else:
                    valid_move = self.board.move_piece(self.selected_piece, clicked_position)
                    if valid_move:
                        self.remove_square_highlight(self.selected_piece.position[0], self.selected_piece.position[1])
                        self.selected_piece = None
                        self.refresh_board()
                        self.switch_player()

                        if self.current_player == PlayerColor.BLACK:
                            threading.Thread(target=self.play_black_move).start()
                    else:
                        # Invalid move
                        self.highlight_square(row, col, "red")

    def play_black_move(self):
        print("getting black move...")
<<<<<<< HEAD
        best_piece, best_move = get_best_move(self.board, PlayerColor.BLACK, max_depth=5, max_time=15)
=======
        best_piece, best_move = get_best_move(self.board, PlayerColor.BLACK, max_depth=5, max_time=20)
>>>>>>> a49c21ec
        print(f"best move: {best_piece}, {best_move}")
        if best_move:
            self.board.move_piece(best_piece, best_move)
            self.window.after(0, self.refresh_board_and_switch_player)
        print(f"board score: {self.board.evaluation_function()}")

    def refresh_board_and_switch_player(self):
        self.refresh_board()
        self.switch_player()

    def place_pieces(self):
        for row in range(8):
            for col in range(8):
                piece = self.board.get_piece((row, col))
                if piece:
                    if piece.color == PlayerColor.WHITE:
                        piece_image = self.white_pieces[piece.__class__.__name__]
                    else:
                        piece_image = self.black_pieces[piece.__class__.__name__]
                    self.canvas.create_image(
                        col * 80 + 40,
                        row * 80 + 40,
                        image=piece_image,
                        tags=("piece", f"{row},{col}"),
                    )

    def run(self):
        self.window.mainloop()



if __name__ == "__main__":
    chess_board = ChessBoard()
    gui = ChessGUI(chess_board)
    gui.run()<|MERGE_RESOLUTION|>--- conflicted
+++ resolved
@@ -104,11 +104,7 @@
 
     def play_black_move(self):
         print("getting black move...")
-<<<<<<< HEAD
-        best_piece, best_move = get_best_move(self.board, PlayerColor.BLACK, max_depth=5, max_time=15)
-=======
         best_piece, best_move = get_best_move(self.board, PlayerColor.BLACK, max_depth=5, max_time=20)
->>>>>>> a49c21ec
         print(f"best move: {best_piece}, {best_move}")
         if best_move:
             self.board.move_piece(best_piece, best_move)
