from copy import deepcopy
from typing import List, Tuple, Optional
import random
import time

from chess_board import ChessBoard, Position
from pieces.chess_piece import ChessPiece, PlayerColor

from util import string_to_position, position_to_string


def minimax(
        board_state: ChessBoard, 
        depth: int, 
        player_color: PlayerColor, 
        alpha: float = -float('inf'), 
        beta: float = float('inf'),
        cache: Optional[dict[str, tuple[Optional[ChessPiece], Optional[Position], int]]] = None,
        start_time: time = None,
        time_limit: time = None,
<<<<<<< HEAD
        lmr_move_count: int = 50,
    ) -> Tuple[Optional[ChessPiece], Optional[Position], int, bool]:
=======
        lmr_move_count: int = 100,
    ) -> Tuple[Optional[ChessPiece], Optional[Position], int]:
>>>>>>> 036bf390
    """
    Minimax algorithm with alpha-beta pruning for the chess AI
    
    Args:
        board_state (ChessBoard): Current state of the chess board.
        depth (int): Depth of the search tree.
        player_color (PlayerColor): Color of the current player.
        alpha (float, optional): Alpha value for alpha-beta pruning. Defaults to -float('inf').
        beta (float, optional): Beta value for alpha-beta pruning. Defaults to float('inf').
        cache (Optional[dict[str, tuple[Optional[ChessPiece], Optional[Position], int]]], optional): A dictionary to store previously computed board evaluations. Defaults to None.
        lmr_move_count (int): how many moves to do full depth search, rest do shallower search
    Returns:
        Tuple[Optional[ChessPiece], Optional[Position], int, bool]: Best piece, best move, score of the best move, terminated due to time.
    """

    if cache is None:
        cache = {}

    board_key = hash(board_state)
    if board_key in cache and depth == cache[board_key][2]:
        print(f'board key {board_key}')
        print(cache[board_key])
        return cache[board_key]

    elapsed_time = time.time() - start_time
    terminate = start_time is not None and time_limit is not None and elapsed_time >= time_limit

    opponent_color = PlayerColor.WHITE if player_color == PlayerColor.BLACK else PlayerColor.BLACK
    maximizing_player = player_color == PlayerColor.WHITE  # white is always maximizing, black minimizing
    
    # base case: depth is 0 or game over
    if  depth == 0 or \
        board_state.is_checkmate(player_color) or \
        board_state.is_stalemate(player_color) or \
        terminate:

        terminated_score = None
        evaluated_score = board_state.evaluation_function() if depth == 0 else terminated_score

        return None, None, evaluated_score, terminate

    best_move = None
    best_piece = None

    if maximizing_player:
        max_score = -float('inf')

        # Get all possible moves and their scores
        possible_moves = [(piece, move) for piece, moves in board_state.get_possible_moves(player_color) for move in moves]

        # Sort the moves based on their scores
        possible_moves.sort(key=lambda move: move_score(move, board_state), reverse=True)  # descending order

        terminated = False

        # Iterate over the ordered moves
        for move_num, (piece, move) in enumerate(possible_moves):
            # create a new board and move the piece
            new_board = deepcopy(board_state)
            new_piece = deepcopy(piece)
            new_board.move_piece(new_piece, move)
            
            # Late Move Reductions
<<<<<<< HEAD
            reduction = 1 if move_num <= lmr_move_count else 3
            minimax_piece, minimax_move, minimax_score, terminated_lmr = minimax(
=======
            reduction = 1 if move_num <= lmr_move_count else 2
            _, _, score = minimax(
>>>>>>> 036bf390
                board_state=new_board, 
                depth=depth - reduction, 
                player_color=opponent_color, 
                alpha=alpha, 
                beta=beta, 
                cache = cache,
                start_time=start_time, 
                time_limit=time_limit)
            
<<<<<<< HEAD
            if minimax_score is not None and reduction == 3 and minimax_score > alpha:
                minimax_piece, minimax_move, minimax_score, terminated_deep = minimax(
=======
            if reduction == 2 and score > alpha:
                print('Late Move Reduction: Late Move is Good, doing full depth search')
                _, _, score = minimax(
>>>>>>> 036bf390
                board_state=new_board, 
                depth=depth - 1, 
                player_color=opponent_color, 
                alpha=alpha, 
                beta=beta, 
                cache=cache,
                start_time=start_time, 
                time_limit=time_limit)

            # update best move if a better score is found
            if minimax_score is not None and minimax_score > max_score:
                max_score = minimax_score
                best_move = move
                best_piece = piece

            terminated = terminated_lmr 

            # Update alpha and prune if beta <= alpha only after the full depth search
            alpha = max(alpha, max_score)
            if beta <= alpha:
                break

        max_score = None if max_score == -float('inf') else max_score

        cache[board_key] = best_piece, best_move, max_score
        return best_piece, best_move, max_score, terminated
    else:
        min_score = float('inf')

        # Get all possible moves and their scores
        possible_moves = [(piece, move) for piece, moves in board_state.get_possible_moves(player_color) for move in moves]

        # Sort the moves based on their scores
        possible_moves.sort(key=lambda move: move_score(move, board_state), reverse=False)  # ascending order

        terminated = False

        for move_num, (piece, move) in enumerate(possible_moves):
            # create a new board and move the piece
            new_board = deepcopy(board_state)
            new_piece = deepcopy(piece)
            new_board.move_piece(new_piece, move)

            # Late Move Reductions
<<<<<<< HEAD
            reduction = 1 if move_num <= lmr_move_count else 3
            minimax_piece, minimax_move, minimax_score, terminated_lmr = minimax(
=======
            reduction = 1 if move_num <= lmr_move_count else 2
            _, _, score = minimax(
>>>>>>> 036bf390
                board_state=new_board, 
                depth=depth - reduction, 
                player_color=opponent_color, 
                alpha=alpha, 
                beta=beta, 
                cache = cache,
                start_time=start_time, 
                time_limit=time_limit)
            
<<<<<<< HEAD
            if minimax_score is not None and reduction == 3 and minimax_score < beta:
                minimax_piece, minimax_move, minimax_score, terminated_deep = minimax(
=======
            if reduction == 2 and score < beta:
                print('Late Move Reduction: Late Move is Good, doing full depth search')
                _, _, score = minimax(
>>>>>>> 036bf390
                board_state=new_board, 
                depth=depth - 1, 
                player_color=opponent_color, 
                alpha=alpha, 
                beta=beta, 
                cache = cache,
                start_time=start_time, 
                time_limit=time_limit)

            # update best move if a lower score is found
            if minimax_score is not None and minimax_score < min_score:
                min_score = minimax_score
                best_move = move
                best_piece = piece

            terminated = terminated_lmr

            # update beta and prune if beta <= alpha
            beta = min(beta, min_score)
            if beta <= alpha:
                break

        min_score = None if min_score == float('inf') else min_score

        cache[board_key] = best_piece, best_move, min_score
        return best_piece, best_move, min_score, terminated


def iterative_deepening_minimax(
        board_state: ChessBoard, 
        max_depth: int, 
        player_color: PlayerColor, 
        time_limit: int,
    ) -> Tuple[Optional[ChessPiece], Optional[Position], int]:

    start_time = time.time()
    maximizing_player = player_color == PlayerColor.WHITE

    depth_move_scores = []

    for current_depth in range(1, max_depth + 1):
        print(f"Depth: {current_depth}")
        piece, move, score, terminated = minimax(
            board_state=board_state, 
            depth=current_depth, 
            player_color=player_color, 
            start_time=start_time, 
            time_limit=time_limit
            )

        if not terminated:
            print(f"Best move at depth: {current_depth}: {piece}, {move}, {score}")
            depth_move_scores.append((piece, move, score))
        else:
            print(f"Search at depth = {current_depth} was terminated")
            best_score = depth_move_scores[-1][2]
            terminated_search_best_score = score
            
            if maximizing_player and terminated_search_best_score is not None and terminated_search_best_score > best_score:
                print(f"Explored move is better than best move at previous depth... {piece}, {move}, {score}")
                depth_move_scores.append((piece, move, score))

            elif not maximizing_player and terminated_search_best_score is not None and terminated_search_best_score < best_score:
                print(f"Explored move is better than best move at previous depth... {piece}, {move}, {score}")
                depth_move_scores.append((piece, move, score))

        # check if time limit has been reached and break if so
        elapsed_time = time.time() - start_time
        if elapsed_time >= time_limit:
            print(f"Depth: {current_depth} - Time Limit Reached")
            break

    return depth_move_scores[-1]


def get_random_move(board_state: ChessBoard, color: PlayerColor) -> Tuple[ChessPiece, Position]:
    possible_moves = []

    for piece, moves in board_state.get_possible_moves(color):
        for move in moves:
            possible_moves.append((piece, move))

    if not possible_moves:
        return None, None

    return random.choice(possible_moves)


sicilian_defense = [("Pawn", "C7", "C5"), ("Pawn", "D7", "D6")]
carokann_defense = [("Pawn", "C7", "C6"), ("Pawn", "D7", "D5")]
slav_defense = [("Pawn", "D7", "D5"), ("Pawn", "C7", "C6")]

book_moves_black = {
    ("Pawn", "E2", "E4"): {
        "sicilian": sicilian_defense,
        "caro-kann": carokann_defense
    },
    ("Pawn", "D2", "D4"): {
        "slav": slav_defense,
    },
}

def get_book_move_black(board_state: ChessBoard) -> Tuple[str, Position, Position]:
    moves = board_state.get_moves()
    turn = len(moves) // 2

    if len(moves) == 0 or turn > 1:
        return None, None, None

    white_opening = moves[0]
    
    # if white starts with a popular opening, choose the appropriate defense
    if white_opening in book_moves_black:
        random_book_opening = random.choice(book_moves_black[white_opening])
        move = book_moves_black[white_opening][random_book_opening][turn]
    # arbitrarily pick the caro kann defense
    else:
        move = carokann_defense[turn]

    piece_str, src_str, dest_str = move
    return piece_str, string_to_position(src_str), string_to_position(dest_str) 



def move_score(move: Tuple[ChessPiece, Position], board_state: ChessBoard) -> int:
    piece, target_position = move
    target_piece = board_state.get_piece(target_position)

    score = 0
    see_score = 0
    # capture moves given priority based on relative value
    if target_piece is not None and target_piece.color != piece.color:
        # what should multiplier be?
        see_score = static_exchange_evaluation(board_state, (piece, target_position)) * 100
        score += see_score
        print(score)
        # score += (target_piece.value - piece.value) * 50

    new_board = deepcopy(board_state)
    new_piece = deepcopy(piece)
    new_board.move_piece(new_piece, target_position)

    # check moves also given priority
    opponent_color = PlayerColor.WHITE if piece.color == PlayerColor.BLACK else PlayerColor.BLACK
    if new_board.is_king_in_check(opponent_color):
        score += 50

    # center control bonus
    central_squares = [(3, 3), (3, 4), (4, 3), (4, 4)]
    if target_position in central_squares:
        score += 10

    # moved piece mobility is rewarded
    mobility = len(new_piece.get_possible_moves(new_board))
    score += mobility

<<<<<<< HEAD
    # if piece.color == PlayerColor.BLACK:
    #     score = -score
    # score += new_board.evaluation_function()
=======
    if piece.color == PlayerColor.BLACK:
        score = -score
    score += new_board.evaluation_function()
    print(f'See score:{see_score} and score:{score}')
>>>>>>> 036bf390
    return score


def get_best_move(board_state: ChessBoard, color: PlayerColor, max_depth: int = None, max_time: int = None) -> Tuple[ChessPiece, Position]:
    time_limit = max_time  # time limit in seconds
    max_depth = max_depth

    if color == PlayerColor.BLACK:
        book_move = get_book_move_black(board_state)
        piece_str, start_pos, end_pos = book_move
        if piece_str is not None:
            piece = board_state.get_piece(start_pos)
            return piece, end_pos

    piece, move, _ = iterative_deepening_minimax(
        board_state=board_state,
        max_depth=max_depth,
        player_color=color,
        time_limit=time_limit,
    )
    # piece, move, _ = minimax(board_state, depth, True, color)
    # piece, move = get_random_move(board_state, color)

    return piece, move



def static_exchange_evaluation(board_state: ChessBoard, move: Tuple[ChessPiece, Position]) -> int:
    """
    This function performs Static Exchange Evaluation (SEE) on a given move.
    
    Args:
        board_state (ChessBoard): The current state of the chess board.
        move (Tuple[ChessPiece, Position]): The move to be evaluated.
        
    Returns:
        int: The SEE score for the given move.
    """
    piece, target_position = move
    attacker_color = piece.color
    opponent_color = PlayerColor.WHITE if attacker_color == PlayerColor.BLACK else PlayerColor.BLACK

    # Get the target piece, and return 0 if there is no target piece
    target_piece = board_state.get_piece(target_position)
    if target_piece is None or target_piece.color == attacker_color:
        return 0

    # Initialize the attackers and the gains array
    attackers = {color: [] for color in [attacker_color, opponent_color]}
    gains = [0] * 32
    gains[0] = target_piece.value

    # Find all attacking pieces for both sides
    for row in range(8):
        for col in range(8):
            attacking_piece = board_state.get_piece((row, col))
            if attacking_piece is not None and attacking_piece.color in [attacker_color, opponent_color]:
                if target_position in attacking_piece.get_possible_moves(board_state):
                    attackers[attacking_piece.color].append((attacking_piece, attacking_piece.value))


    # Sort the attackers by the piece values
    for color in [attacker_color, opponent_color]:
        attackers[color].sort(key=lambda x: x[1])

    current_attacker_color = attacker_color
    current_depth = 1

    while True:
        # If no attackers are left for the current side, break the loop
        if not attackers[current_attacker_color]:
            break

        # Get the next attacker
        next_attacker, next_attacker_value = attackers[current_attacker_color].pop(0)

        # Add the captured value to the gains array
        gains[current_depth] = -gains[current_depth - 1] + next_attacker_value

        # Switch to the other side
        current_attacker_color = opponent_color if current_attacker_color == attacker_color else attacker_color
        current_depth += 1

    # Compute the SEE score
    while current_depth > 1:
        current_depth -= 1
        gains[current_depth - 1] = min(gains[current_depth - 1], -gains[current_depth])

    return gains[0]<|MERGE_RESOLUTION|>--- conflicted
+++ resolved
@@ -18,13 +18,8 @@
         cache: Optional[dict[str, tuple[Optional[ChessPiece], Optional[Position], int]]] = None,
         start_time: time = None,
         time_limit: time = None,
-<<<<<<< HEAD
-        lmr_move_count: int = 50,
-    ) -> Tuple[Optional[ChessPiece], Optional[Position], int, bool]:
-=======
         lmr_move_count: int = 100,
     ) -> Tuple[Optional[ChessPiece], Optional[Position], int]:
->>>>>>> 036bf390
     """
     Minimax algorithm with alpha-beta pruning for the chess AI
     
@@ -45,8 +40,8 @@
 
     board_key = hash(board_state)
     if board_key in cache and depth == cache[board_key][2]:
-        print(f'board key {board_key}')
-        print(cache[board_key])
+        # print(f'board key {board_key}')
+        # print(cache[board_key])
         return cache[board_key]
 
     elapsed_time = time.time() - start_time
@@ -88,13 +83,8 @@
             new_board.move_piece(new_piece, move)
             
             # Late Move Reductions
-<<<<<<< HEAD
-            reduction = 1 if move_num <= lmr_move_count else 3
+            reduction = 1 if move_num <= lmr_move_count else 2
             minimax_piece, minimax_move, minimax_score, terminated_lmr = minimax(
-=======
-            reduction = 1 if move_num <= lmr_move_count else 2
-            _, _, score = minimax(
->>>>>>> 036bf390
                 board_state=new_board, 
                 depth=depth - reduction, 
                 player_color=opponent_color, 
@@ -104,14 +94,8 @@
                 start_time=start_time, 
                 time_limit=time_limit)
             
-<<<<<<< HEAD
-            if minimax_score is not None and reduction == 3 and minimax_score > alpha:
+            if minimax_score is not None and reduction == 2 and minimax_score > alpha:
                 minimax_piece, minimax_move, minimax_score, terminated_deep = minimax(
-=======
-            if reduction == 2 and score > alpha:
-                print('Late Move Reduction: Late Move is Good, doing full depth search')
-                _, _, score = minimax(
->>>>>>> 036bf390
                 board_state=new_board, 
                 depth=depth - 1, 
                 player_color=opponent_color, 
@@ -156,13 +140,8 @@
             new_board.move_piece(new_piece, move)
 
             # Late Move Reductions
-<<<<<<< HEAD
-            reduction = 1 if move_num <= lmr_move_count else 3
+            reduction = 1 if move_num <= lmr_move_count else 2
             minimax_piece, minimax_move, minimax_score, terminated_lmr = minimax(
-=======
-            reduction = 1 if move_num <= lmr_move_count else 2
-            _, _, score = minimax(
->>>>>>> 036bf390
                 board_state=new_board, 
                 depth=depth - reduction, 
                 player_color=opponent_color, 
@@ -172,14 +151,8 @@
                 start_time=start_time, 
                 time_limit=time_limit)
             
-<<<<<<< HEAD
-            if minimax_score is not None and reduction == 3 and minimax_score < beta:
+            if minimax_score is not None and reduction == 2 and minimax_score < beta:
                 minimax_piece, minimax_move, minimax_score, terminated_deep = minimax(
-=======
-            if reduction == 2 and score < beta:
-                print('Late Move Reduction: Late Move is Good, doing full depth search')
-                _, _, score = minimax(
->>>>>>> 036bf390
                 board_state=new_board, 
                 depth=depth - 1, 
                 player_color=opponent_color, 
@@ -315,7 +288,7 @@
         # what should multiplier be?
         see_score = static_exchange_evaluation(board_state, (piece, target_position)) * 100
         score += see_score
-        print(score)
+        # print(score)
         # score += (target_piece.value - piece.value) * 50
 
     new_board = deepcopy(board_state)
@@ -336,16 +309,9 @@
     mobility = len(new_piece.get_possible_moves(new_board))
     score += mobility
 
-<<<<<<< HEAD
     # if piece.color == PlayerColor.BLACK:
     #     score = -score
     # score += new_board.evaluation_function()
-=======
-    if piece.color == PlayerColor.BLACK:
-        score = -score
-    score += new_board.evaluation_function()
-    print(f'See score:{see_score} and score:{score}')
->>>>>>> 036bf390
     return score
 
 
